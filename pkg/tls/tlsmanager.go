--- conflicted
+++ resolved
@@ -209,7 +209,6 @@
 	} else {
 		log.FromContext(ctx).Debug("No default certificates configured, generating")
 		rsaCert, err := generate.DefaultCertificate(certificate.RSA)
-<<<<<<< HEAD
 		if err != nil {
 			return certificateStore, err
 		}
@@ -217,15 +216,6 @@
 		if err != nil {
 			return certificateStore, err
 		}
-=======
-		if err != nil {
-			return certificateStore, err
-		}
-		ecCert, err := generate.DefaultCertificate(certificate.EC)
-		if err != nil {
-			return certificateStore, err
-		}
->>>>>>> c3b10928
 		certificateStore.DefaultCertificates = []*tls.Certificate{
 			rsaCert,
 			ecCert,
