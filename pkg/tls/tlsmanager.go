--- conflicted
+++ resolved
@@ -111,11 +111,6 @@
 	}
 
 	tlsConfig.GetConfigForClient = func(clientHello *tls.ClientHelloInfo) (*tls.Config, error) {
-<<<<<<< HEAD
-		config := tlsConfig.Clone()
-
-=======
->>>>>>> f4a694bb
 		if tlsConfig.CipherSuites != nil && len(tlsConfig.CipherSuites) > 0 {
 			if clientHello.CipherSuites != nil && len(clientHello.CipherSuites) > 0 {
 				// does the client have hardware acceleration or does it prefer ChaCha?
@@ -129,11 +124,8 @@
 							forceCiphers = append(forceCiphers, cipherSuite)
 						}
 					}
-<<<<<<< HEAD
-=======
 					config := new(tls.Config)
 					*config = *tlsConfig
->>>>>>> f4a694bb
 					config.CipherSuites = forceCiphers
 				newCipherSuitesLoop:
 					for _, cipherSuite := range tlsConfig.CipherSuites {
@@ -145,19 +137,45 @@
 							config.CipherSuites = append(config.CipherSuites, cipherSuite)
 						}
 					}
-<<<<<<< HEAD
-				}
-			}
-		}
-
-		return config, nil
-=======
 					return config, nil
 				}
 			}
 		}
 		return tlsConfig, nil
->>>>>>> f4a694bb
+	}
+
+	tlsConfig.GetConfigForClient = func(clientHello *tls.ClientHelloInfo) (*tls.Config, error) {
+		config := tlsConfig.Clone()
+
+		if tlsConfig.CipherSuites != nil && len(tlsConfig.CipherSuites) > 0 {
+			if clientHello.CipherSuites != nil && len(clientHello.CipherSuites) > 0 {
+				// does the client have hardware acceleration or does it prefer ChaCha?
+				if isChaChaCipherSuite(clientHello.CipherSuites[0]) {
+					// client prefers ChaCha20, move ChaCha20 suite up front if configured
+					forceCiphers := []uint16{}
+					for _, cipherSuite := range tlsConfig.CipherSuites {
+						if cipherSuite == tls.TLS_CHACHA20_POLY1305_SHA256 ||
+							cipherSuite == tls.TLS_ECDHE_ECDSA_WITH_CHACHA20_POLY1305 ||
+							cipherSuite == tls.TLS_ECDHE_RSA_WITH_CHACHA20_POLY1305 {
+							forceCiphers = append(forceCiphers, cipherSuite)
+						}
+					}
+					config.CipherSuites = forceCiphers
+				newCipherSuitesLoop:
+					for _, cipherSuite := range tlsConfig.CipherSuites {
+						for _, forcedCipherSuite := range forceCiphers {
+							// Already at the top of the list
+							if forcedCipherSuite == cipherSuite {
+								continue newCipherSuitesLoop
+							}
+							config.CipherSuites = append(config.CipherSuites, cipherSuite)
+						}
+					}
+				}
+			}
+		}
+
+		return config, nil
 	}
 
 	tlsConfig.GetCertificate = func(clientHello *tls.ClientHelloInfo) (*tls.Certificate, error) {
