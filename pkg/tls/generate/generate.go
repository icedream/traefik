package generate

import (
	"crypto"
	"crypto/ecdsa"
	"crypto/ed25519"
	"crypto/elliptic"
	"crypto/rand"
	"crypto/rsa"
	"crypto/sha256"
	"crypto/tls"
	"crypto/x509"
	"crypto/x509/pkix"
	"encoding/hex"
	"encoding/pem"
	"fmt"
	"math/big"
	"time"

	"github.com/containous/traefik/v2/pkg/tls/certificate"
)

// DefaultDomain Traefik domain for the default certificate
const DefaultDomain = "TRAEFIK DEFAULT CERT"

// DefaultCertificate generates random TLS certificates
func DefaultCertificate(certType certificate.CertificateType) (*tls.Certificate, error) {
	randomBytes := make([]byte, 100)
	_, err := rand.Read(randomBytes)
	if err != nil {
		return nil, err
	}
	zBytes := sha256.Sum256(randomBytes)
	z := hex.EncodeToString(zBytes[:sha256.Size])
	domain := fmt.Sprintf("%s.%s.traefik.default", z[:32], z[32:])

	certPEM, keyPEM, err := KeyPair(domain, time.Time{}, certType)
	if err != nil {
		return nil, err
	}

	certificate, err := tls.X509KeyPair(certPEM, keyPEM)
	if err != nil {
		return nil, err
	}

	return &certificate, nil
}

// KeyPair generates cert and key files
func KeyPair(domain string, expiration time.Time, certType certificate.CertificateType) ([]byte, []byte, error) {
	var keyPEM []byte
	var privKey crypto.PrivateKey

	switch certType {
	case certificate.EC:
<<<<<<< HEAD
		ecdsaPrivKey, err := ecdsa.GenerateKey(elliptic.P384(), rand.Reader)
=======
		ecdsaPrivKey, err := ecdsa.GenerateKey(elliptic.P256(), rand.Reader)
>>>>>>> c3b10928
		if err != nil {
			return nil, nil, err
		}
		ecdsaBytes, err := x509.MarshalECPrivateKey(ecdsaPrivKey)
		if err != nil {
			return nil, nil, err
		}
		keyPEM = pem.EncodeToMemory(&pem.Block{Type: "EC PRIVATE KEY", Bytes: ecdsaBytes})
		privKey = ecdsaPrivKey
	case certificate.RSA:
		rsaPrivKey, err := rsa.GenerateKey(rand.Reader, 2048)
		if err != nil {
			return nil, nil, err
		}
		keyPEM = pem.EncodeToMemory(&pem.Block{Type: "RSA PRIVATE KEY", Bytes: x509.MarshalPKCS1PrivateKey(rsaPrivKey)})
		privKey = rsaPrivKey
	}

	certPEM, err := PemCert(privKey, domain, expiration)
	if err != nil {
		return nil, nil, err
	}
	return certPEM, keyPEM, nil
}

// PemCert generates PEM cert file
func PemCert(privKey crypto.PrivateKey, domain string, expiration time.Time) ([]byte, error) {
	derBytes, err := derCert(privKey, expiration, domain)
	if err != nil {
		return nil, err
	}

	return pem.EncodeToMemory(&pem.Block{Type: "CERTIFICATE", Bytes: derBytes}), nil
}

func derCert(privKey crypto.PrivateKey, expiration time.Time, domain string) ([]byte, error) {
	serialNumberLimit := new(big.Int).Lsh(big.NewInt(1), 128)
	serialNumber, err := rand.Int(rand.Reader, serialNumberLimit)
	if err != nil {
		return nil, err
	}

	if expiration.IsZero() {
		expiration = time.Now().Add(365 * (24 * time.Hour))
	}

	template := x509.Certificate{
		SerialNumber: serialNumber,
		Subject: pkix.Name{
			CommonName: DefaultDomain,
		},
		NotBefore: time.Now(),
		NotAfter:  expiration,

		KeyUsage:              x509.KeyUsageKeyEncipherment | x509.KeyUsageDigitalSignature | x509.KeyUsageKeyAgreement | x509.KeyUsageDataEncipherment,
		ExtKeyUsage:           []x509.ExtKeyUsage{x509.ExtKeyUsageServerAuth},
		BasicConstraintsValid: true,
		DNSNames:              []string{domain},
	}

	var pubKey crypto.PublicKey
<<<<<<< HEAD
	switch v := pubKey.(type) {
	case ecdsa.PrivateKey:
		pubKey = v.PublicKey
	case ed25519.PrivateKey:
		pubKey = v.Public()
	case rsa.PrivateKey:
		pubKey = v.PublicKey
	}

	return x509.CreateCertificate(rand.Reader, &template, &template, &pubKey, privKey)
=======
	switch v := privKey.(type) {
	case *ecdsa.PrivateKey:
		pubKey = &v.PublicKey
	case *ed25519.PrivateKey:
		edPubKey := v.Public()
		pubKey = &edPubKey
	case *rsa.PrivateKey:
		pubKey = &v.PublicKey
	default:
		return nil, errors.New("Unknown public key algorithm")
	}

	return x509.CreateCertificate(rand.Reader, &template, &template, pubKey, privKey)
>>>>>>> c3b10928
}<|MERGE_RESOLUTION|>--- conflicted
+++ resolved
@@ -54,11 +54,7 @@
 
 	switch certType {
 	case certificate.EC:
-<<<<<<< HEAD
-		ecdsaPrivKey, err := ecdsa.GenerateKey(elliptic.P384(), rand.Reader)
-=======
 		ecdsaPrivKey, err := ecdsa.GenerateKey(elliptic.P256(), rand.Reader)
->>>>>>> c3b10928
 		if err != nil {
 			return nil, nil, err
 		}
@@ -120,18 +116,6 @@
 	}
 
 	var pubKey crypto.PublicKey
-<<<<<<< HEAD
-	switch v := pubKey.(type) {
-	case ecdsa.PrivateKey:
-		pubKey = v.PublicKey
-	case ed25519.PrivateKey:
-		pubKey = v.Public()
-	case rsa.PrivateKey:
-		pubKey = v.PublicKey
-	}
-
-	return x509.CreateCertificate(rand.Reader, &template, &template, &pubKey, privKey)
-=======
 	switch v := privKey.(type) {
 	case *ecdsa.PrivateKey:
 		pubKey = &v.PublicKey
@@ -145,5 +129,4 @@
 	}
 
 	return x509.CreateCertificate(rand.Reader, &template, &template, pubKey, privKey)
->>>>>>> c3b10928
 }