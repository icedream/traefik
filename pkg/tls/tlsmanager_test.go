--- conflicted
+++ resolved
@@ -322,10 +322,6 @@
 	testCases := []struct {
 		desc                       string
 		tlsOptionsName             string
-<<<<<<< HEAD
-=======
-		shouldNotChangeTLSConfig   bool
->>>>>>> f4a694bb
 		cipherSuites               []uint16
 		expectPreferredCipherSuite uint16
 	}{
@@ -346,11 +342,7 @@
 				tls.TLS_AES_128_GCM_SHA256,
 				tls.TLS_AES_256_GCM_SHA384,
 			},
-<<<<<<< HEAD
 			expectPreferredCipherSuite: tls.TLS_AES_256_GCM_SHA384,
-=======
-			shouldNotChangeTLSConfig: true,
->>>>>>> f4a694bb
 		},
 		{
 			desc:           "Should not change order of cipher suites for ChaCha-supporting clients",
@@ -360,11 +352,7 @@
 				tls.TLS_AES_256_GCM_SHA384,
 				tls.TLS_CHACHA20_POLY1305_SHA256,
 			},
-<<<<<<< HEAD
 			expectPreferredCipherSuite: tls.TLS_AES_256_GCM_SHA384,
-=======
-			shouldNotChangeTLSConfig: true,
->>>>>>> f4a694bb
 		},
 	}
 
@@ -383,13 +371,90 @@
 				CipherSuites: test.cipherSuites,
 			})
 			assert.NoError(t, err)
-<<<<<<< HEAD
-=======
+			assert.NotNil(t, resultingConfig)
+			assert.NotEmpty(t, resultingConfig.CipherSuites)
+			assert.Equal(t, resultingConfig.CipherSuites[0], test.expectPreferredCipherSuite)
+		})
+	}
+}
+
+func TestChaCha20(t *testing.T) {
+	tlsConfigs := map[string]Options{
+		"tls13_polyprefer": {
+			MinVersion: "VersionTLS13",
+			CipherSuites: []string{
+				"TLS_CHACHA20_POLY1305_SHA256",
+				"TLS_AES_256_GCM_SHA384",
+				"TLS_AES_128_GCM_SHA256",
+			},
+		},
+		"tls13": {
+			MinVersion: "VersionTLS13",
+			CipherSuites: []string{
+				"TLS_AES_256_GCM_SHA384",
+				"TLS_AES_128_GCM_SHA256",
+				"TLS_CHACHA20_POLY1305_SHA256",
+			},
+		},
+	}
+
+	testCases := []struct {
+		desc                       string
+		tlsOptionsName             string
+		shouldNotChangeTLSConfig   bool
+		cipherSuites               []uint16
+		expectPreferredCipherSuite uint16
+	}{
+		{
+			desc:           "Should use server-configured ChaCha cipher suite for ChaCha-preferring clients",
+			tlsOptionsName: "tls13",
+			cipherSuites: []uint16{
+				tls.TLS_CHACHA20_POLY1305_SHA256,
+				tls.TLS_AES_128_GCM_SHA256,
+				tls.TLS_AES_256_GCM_SHA384,
+			},
+			expectPreferredCipherSuite: tls.TLS_CHACHA20_POLY1305_SHA256,
+		},
+		{
+			desc:           "Should not change order of cipher suites for non-ChaCha-supporting clients",
+			tlsOptionsName: "tls13",
+			cipherSuites: []uint16{
+				tls.TLS_AES_128_GCM_SHA256,
+				tls.TLS_AES_256_GCM_SHA384,
+			},
+			shouldNotChangeTLSConfig: true,
+		},
+		{
+			desc:           "Should not change order of cipher suites for ChaCha-supporting clients",
+			tlsOptionsName: "tls13",
+			cipherSuites: []uint16{
+				tls.TLS_AES_128_GCM_SHA256,
+				tls.TLS_AES_256_GCM_SHA384,
+				tls.TLS_CHACHA20_POLY1305_SHA256,
+			},
+			shouldNotChangeTLSConfig: true,
+		},
+	}
+
+	tlsManager := NewManager()
+	tlsManager.UpdateConfigs(context.Background(), nil, tlsConfigs, nil)
+
+	for _, test := range testCases {
+		test := test
+		t.Run(test.desc, func(t *testing.T) {
+			t.Parallel()
+
+			config, err := tlsManager.Get("default", test.tlsOptionsName)
+			assert.NoError(t, err)
+
+			resultingConfig, err := config.GetConfigForClient(&tls.ClientHelloInfo{
+				CipherSuites: test.cipherSuites,
+			})
+			assert.NoError(t, err)
 			if test.shouldNotChangeTLSConfig {
 				assert.Nil(t, resultingConfig)
 				return
 			}
->>>>>>> f4a694bb
 			assert.NotNil(t, resultingConfig)
 			assert.NotEmpty(t, resultingConfig.CipherSuites)
 			assert.Equal(t, resultingConfig.CipherSuites[0], test.expectPreferredCipherSuite)
